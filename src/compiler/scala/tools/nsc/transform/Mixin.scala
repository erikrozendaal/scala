--- conflicted
+++ resolved
@@ -513,11 +513,7 @@
      *       - create a new method definition that also has a `self` parameter
      *         (which comes first) Iuli: this position is assumed by tail call elimination
      *         on a different receiver. Storing a new 'this' assumes it is located at
-<<<<<<< HEAD
-     *         index 0 in the local variable table. See 'STORE_THIS' and GenASM/GenMSIL.
-=======
      *         index 0 in the local variable table. See 'STORE_THIS' and GenASM.
->>>>>>> 96fa31d0
      *   - Map implementation class types in type-apply's to their interfaces
      *   - Remove all fields in implementation classes
      */

--- conflicted
+++ resolved
@@ -384,32 +384,13 @@
     // warning about serially defining companions.  It'd be easy
     // enough to just redefine them together but that may not always
     // be what people want so I'm waiting until I can do it better.
-<<<<<<< HEAD
     exitingTyper {
       req.defines filterNot (s => req.defines contains s.companionSymbol) foreach { newSym =>
-        val companion = newSym.name.companionName
-        replScope lookup companion andAlso { oldSym =>
+        val oldSym = replScope lookup newSym.name.companionName
+        if (Seq(oldSym, newSym).permutations exists { case Seq(s1, s2) => s1.isClass && s2.isModule }) {
           replwarn(s"warning: previously defined $oldSym is not a companion to $newSym.")
           replwarn("Companions must be defined together; you may wish to use :paste mode for this.")
         }
-=======
-    for {
-      name   <- req.definedNames filterNot (x => req.definedNames contains x.companionName)
-      oldReq <- definedNameMap get name.companionName
-      newSym <- req.definedSymbols get name
-      oldSym <- oldReq.definedSymbols get name.companionName
-      if Seq(oldSym, newSym).permutations exists { case Seq(s1, s2) => s1.isClass && s2.isModule }
-    } {
-      afterTyper(replwarn(s"warning: previously defined $oldSym is not a companion to $newSym."))
-      replwarn("Companions must be defined together; you may wish to use :paste mode for this.")
-    }
-
-    // Updating the defined name map
-    req.definedNames foreach { name =>
-      if (definedNameMap contains name) {
-        if (name.isTypeName) handleTypeRedefinition(name.toTypeName, definedNameMap(name), req)
-        else handleTermRedefinition(name.toTermName, definedNameMap(name), req)
->>>>>>> ac432bcd
       }
     }
     exitingTyper {

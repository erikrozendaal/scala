/* NSC -- new Scala compiler
 * Copyright 2005-2013 LAMP/EPFL
 * @author  Martin Odersky
 */

package scala.tools.nsc
package typechecker

import scala.collection.mutable
import scala.annotation.tailrec
import symtab.Flags._

/** This trait declares methods to create symbols and to enter them into scopes.
 *
 *  @author Martin Odersky
 *  @version 1.0
 */
trait Namers extends MethodSynthesis {
  self: Analyzer =>

  import global._
  import definitions._

  private var _lockedCount = 0
  def lockedCount = this._lockedCount

  /** Replaces any Idents for which cond is true with fresh TypeTrees().
   *  Does the same for any trees containing EmptyTrees.
   */
  private class TypeTreeSubstituter(cond: Name => Boolean) extends Transformer {
    override def transform(tree: Tree): Tree = tree match {
      case Ident(name) if cond(name) => TypeTree()
      case _                         => super.transform(tree)
    }
    def apply(tree: Tree) = {
      val r = transform(tree)
      if (r.exists(_.isEmpty)) TypeTree()
      else r
    }
  }

  private def isTemplateContext(ctx: Context): Boolean = ctx.tree match {
    case Template(_, _, _) => true
    case Import(_, _)      => isTemplateContext(ctx.outer)
    case _                 => false
  }

  private class NormalNamer(context: Context) extends Namer(context)
  def newNamer(context: Context): Namer = new NormalNamer(context)
  def newNamerFor(context: Context, tree: Tree): Namer =
    newNamer(context.makeNewScope(tree, tree.symbol))

  abstract class Namer(val context: Context) extends MethodSynth with NamerContextErrors { thisNamer =>

    import NamerErrorGen._
    val typer = newTyper(context)

    private lazy val innerNamer =
      if (isTemplateContext(context)) createInnerNamer() else this

    def createNamer(tree: Tree): Namer = {
      val sym = tree match {
        case ModuleDef(_, _, _) => tree.symbol.moduleClass
        case _                  => tree.symbol
      }
      newNamer(context.makeNewScope(tree, sym))
    }
    def createInnerNamer() = {
      newNamer(context.make(context.tree, owner, newScope))
    }
    def createPrimaryConstructorParameterNamer: Namer = { //todo: can we merge this with SCCmode?
      val classContext = context.enclClass
      val outerContext = classContext.outer.outer
      val paramContext = outerContext.makeNewScope(outerContext.tree, outerContext.owner)

      owner.unsafeTypeParams foreach (paramContext.scope enter _)
      newNamer(paramContext)
    }

    def enclosingNamerWithScope(scope: Scope) = {
      var cx = context
      while (cx != NoContext && cx.scope != scope) cx = cx.outer
      if (cx == NoContext || cx == context) thisNamer
      else newNamer(cx)
    }

    def enterValueParams(vparamss: List[List[ValDef]]): List[List[Symbol]] = {
      mmap(vparamss) { param =>
        val sym = assignSymbol(param, param.name, mask = ValueParameterFlags)
        setPrivateWithin(param, sym)
        enterInScope(sym)
        sym setInfo monoTypeCompleter(param)
      }
    }

    protected def owner       = context.owner
    private def contextFile = context.unit.source.file
    private def typeErrorHandler[T](tree: Tree, alt: T): PartialFunction[Throwable, T] = {
      case ex: TypeError =>
        // H@ need to ensure that we handle only cyclic references
        TypeSigError(tree, ex)
        alt
    }
    // PRIVATE | LOCAL are fields generated for primary constructor arguments
    // @PP: ...or fields declared as private[this].  PARAMACCESSOR marks constructor arguments.
    // Neither gets accessors so the code is as far as I know still correct.
    def noEnterGetterSetter(vd: ValDef) = !vd.mods.isLazy && (
         !owner.isClass
      || (vd.mods.isPrivateLocal && !vd.mods.isCaseAccessor)
      || (vd.name startsWith nme.OUTER)
      || (context.unit.isJava)
    )
    def noFinishGetterSetter(vd: ValDef) = (
         (vd.mods.isPrivateLocal && !vd.mods.isLazy) // all lazy vals need accessors, even private[this]
      || vd.symbol.isModuleVar)

    def setPrivateWithin[T <: Symbol](tree: Tree, sym: T, mods: Modifiers): T =
      if (sym.isPrivateLocal || !mods.hasAccessBoundary) sym
      else sym setPrivateWithin typer.qualifyingClass(tree, mods.privateWithin, packageOK = true)

    def setPrivateWithin(tree: MemberDef, sym: Symbol): Symbol =
      setPrivateWithin(tree, sym, tree.mods)

    def inConstructorFlag: Long =
      if (owner.isConstructor && !context.inConstructorSuffix || owner.isEarlyInitialized) INCONSTRUCTOR
      else 0l

    def moduleClassFlags(moduleFlags: Long) =
      (moduleFlags & ModuleToClassFlags) | inConstructorFlag

    def updatePosFlags(sym: Symbol, pos: Position, flags: Long): Symbol = {
      debuglog("[overwrite] " + sym)
      val newFlags = (sym.flags & LOCKED) | flags
      sym reset NoType setFlag newFlags setPos pos
      sym.moduleClass andAlso (updatePosFlags(_, pos, moduleClassFlags(flags)))

      if (sym.owner.isPackageClass) {
        companionSymbolOf(sym, context) andAlso { companion =>
          val assignNoType = companion.rawInfo match {
            case _: SymLoader => true
            case tp           => tp.isComplete && (runId(sym.validTo) != currentRunId)
          }
          // pre-set linked symbol to NoType, in case it is not loaded together with this symbol.
          if (assignNoType)
            companion setInfo NoType
        }
      }
      sym
    }
    def namerOf(sym: Symbol): Namer = {
      val usePrimary = sym.isTerm && (
           (sym.isParamAccessor)
        || (sym.isParameter && sym.owner.isPrimaryConstructor)
      )

      if (usePrimary) createPrimaryConstructorParameterNamer
      else innerNamer
    }

    // FIXME - this logic needs to be thoroughly explained
    // and justified.  I know it's wrong with repect to package
    // objects, but I think it's also wrong in other ways.
    protected def conflict(newS: Symbol, oldS: Symbol) = (
       (   !oldS.isSourceMethod
        || nme.isSetterName(newS.name)
        || newS.owner.isPackageClass
       ) &&
      !(   // @M: allow repeated use of `_` for higher-order type params
           (newS.owner.isTypeParameter || newS.owner.isAbstractType)
           // FIXME: name comparisons not successful, are these underscores
           // sometimes nme.WILDCARD and sometimes tpnme.WILDCARD?
        && (newS.name.toString == nme.WILDCARD.toString)
       )
    )

    private def allowsOverload(sym: Symbol) = (
      sym.isSourceMethod && sym.owner.isClass && !sym.owner.isPackageClass
    )

    private def inCurrentScope(m: Symbol): Boolean = {
      if (owner.isClass) owner == m.owner
      else m.owner.isClass && context.scope == m.owner.info.decls
    }

    /** Enter symbol into context's scope and return symbol itself */
    def enterInScope(sym: Symbol): Symbol = enterInScope(sym, context.scope)

    /** Enter symbol into given scope and return symbol itself */
    def enterInScope(sym: Symbol, scope: Scope): Symbol = {
      // FIXME - this is broken in a number of ways.
      //
      // 1) If "sym" allows overloading, that is not itself sufficient to skip
      // the check, because "prev.sym" also must allow overloading.
      //
      // 2) There is nothing which reconciles a package's scope with
      // the package object's scope.  This is the source of many bugs
      // with e.g. defining a case class in a package object.  When
      // compiling against classes, the class symbol is created in the
      // package and in the package object, and the conflict is undetected.
      // There is also a non-deterministic outcome for situations like
      // an object with the same name as a method in the package object.

      // allow for overloaded methods
      if (!allowsOverload(sym)) {
        val prev = scope.lookupEntry(sym.name)
        if ((prev ne null) && prev.owner == scope && conflict(sym, prev.sym)) {
          if (sym.isSynthetic || prev.sym.isSynthetic) {
            handleSyntheticNameConflict(sym, prev.sym)
            handleSyntheticNameConflict(prev.sym, sym)
          }
          DoubleDefError(sym, prev.sym)
          sym setInfo ErrorType
          scope unlink prev.sym // let them co-exist...
          // FIXME: The comment "let them co-exist" is confusing given that the
          // line it comments unlinks one of them.  What does it intend?
        }
      }
      scope enter sym
    }

    /** Logic to handle name conflicts of synthetically generated symbols
     *  We handle right now: t6227
     */
    def handleSyntheticNameConflict(sym1: Symbol, sym2: Symbol) = {
      if (sym1.isImplicit && sym1.isMethod && sym2.isModule && sym2.companionClass.isCaseClass)
        validate(sym2.companionClass)
    }

    def enterSym(tree: Tree): Context = {
      def dispatch() = {
        var returnContext = this.context
        tree match {
          case tree @ PackageDef(_, _)                       => enterPackage(tree)
          case tree @ ClassDef(_, _, _, _)                   => enterClassDef(tree)
          case tree @ ModuleDef(_, _, _)                     => enterModuleDef(tree)
          case tree @ ValDef(_, _, _, _)                     => enterValDef(tree)
          case tree @ DefDef(_, _, _, _, _, _)               => enterDefDef(tree)
          case tree @ TypeDef(_, _, _, _)                    => enterTypeDef(tree)
          case DocDef(_, defn)                               => enterSym(defn)
          case tree @ Import(_, _)                           =>
            assignSymbol(tree)
            returnContext = context.makeNewImport(tree)
          case _ =>
        }
        returnContext
      }
      tree.symbol match {
        case NoSymbol => try dispatch() catch typeErrorHandler(tree, this.context)
        case sym      => enterExistingSym(sym)
      }
    }

    /** Creates a new symbol and assigns it to the tree, returning the symbol
     */
    def assignSymbol(tree: Tree): Symbol =
      logAssignSymbol(tree, tree match {
        case PackageDef(pid, _) => createPackageSymbol(tree.pos, pid)
        case Import(_, _)       => createImportSymbol(tree)
        case mdef: MemberDef    => createMemberSymbol(mdef, mdef.name, -1L)
        case _                  => abort("Unexpected tree: " + tree)
      })
    def assignSymbol(tree: MemberDef, name: Name, mask: Long): Symbol =
      logAssignSymbol(tree, createMemberSymbol(tree, name, mask))

    def assignAndEnterSymbol(tree: MemberDef): Symbol = {
      val sym = assignSymbol(tree, tree.name, -1L)
      setPrivateWithin(tree, sym)
      enterInScope(sym)
    }
    def assignAndEnterFinishedSymbol(tree: MemberDef): Symbol = {
      val sym = assignAndEnterSymbol(tree)
      sym setInfo completerOf(tree)
      // log("[+info] " + sym.fullLocationString)
      sym
    }

    private def logAssignSymbol(tree: Tree, sym: Symbol): Symbol = {
      sym.name.toTermName match {
        case nme.IMPORT | nme.OUTER | nme.ANON_CLASS_NAME | nme.ANON_FUN_NAME | nme.CONSTRUCTOR => ()
        case _                                                                                  =>
          log("[+symbol] " + sym.debugLocationString)
      }
      tree.symbol = sym
      sym
    }

    /** Create a new symbol at the context owner based on the given tree.
     *  A different name can be given.  If the modifier flags should not be
     *  be transferred to the symbol as they are, supply a mask containing
     *  the flags to keep.
     */
    private def createMemberSymbol(tree: MemberDef, name: Name, mask: Long): Symbol = {
      val pos         = tree.pos
      val isParameter = tree.mods.isParameter
      val flags       = tree.mods.flags & mask

      tree match {
        case TypeDef(_, _, _, _) if isParameter     => owner.newTypeParameter(name.toTypeName, pos, flags)
        case TypeDef(_, _, _, _)                    => owner.newTypeSymbol(name.toTypeName, pos, flags)
        case DefDef(_, nme.CONSTRUCTOR, _, _, _, _) => owner.newConstructor(pos, flags)
        case DefDef(_, _, _, _, _, _)               => owner.newMethod(name.toTermName, pos, flags)
        case ClassDef(_, _, _, _)                   => owner.newClassSymbol(name.toTypeName, pos, flags)
        case ModuleDef(_, _, _)                     => owner.newModule(name.toTermName, pos, flags)
        case PackageDef(pid, _)                     => createPackageSymbol(pos, pid)
        case ValDef(_, _, _, _)                     =>
          if (isParameter) owner.newValueParameter(name.toTermName, pos, flags)
          else owner.newValue(name.toTermName, pos, flags)
      }
    }
    private def createFieldSymbol(tree: ValDef): TermSymbol =
      owner.newValue(nme.getterToLocal(tree.name), tree.pos, tree.mods.flags & FieldFlags | PrivateLocal)

    private def createImportSymbol(tree: Tree) =
      NoSymbol.newImport(tree.pos) setInfo completerOf(tree)

    /** All PackageClassInfoTypes come from here. */
    private def createPackageSymbol(pos: Position, pid: RefTree): Symbol = {
      val pkgOwner = pid match {
        case Ident(_)                 => if (owner.isEmptyPackageClass) rootMirror.RootClass else owner
        case Select(qual: RefTree, _) => createPackageSymbol(pos, qual).moduleClass
      }
      val existing = pkgOwner.info.decls.lookup(pid.name)

      if (existing.isPackage && pkgOwner == existing.owner)
        existing
      else {
        val pkg          = pkgOwner.newPackage(pid.name.toTermName, pos)
        val pkgClass     = pkg.moduleClass
        val pkgClassInfo = new PackageClassInfoType(newPackageScope(pkgClass), pkgClass)

        pkgClass setInfo pkgClassInfo
        pkg setInfo pkgClass.tpe
        enterInScope(pkg, pkgOwner.info.decls)
      }
    }

    private def enterClassSymbol(tree: ClassDef, clazz: ClassSymbol): Symbol = {
      if (clazz.sourceFile != null && clazz.sourceFile != contextFile)
        devWarning(s"Source file mismatch in $clazz: ${clazz.sourceFile} vs. $contextFile")

      clazz.associatedFile = contextFile
      if (clazz.sourceFile != null) {
        assert(currentRun.canRedefine(clazz) || clazz.sourceFile == currentRun.symSource(clazz), clazz.sourceFile)
        currentRun.symSource(clazz) = clazz.sourceFile
      }
      registerTopLevelSym(clazz)
      assert(clazz.name.toString.indexOf('(') < 0, clazz.name)  // )
      clazz
    }

    def enterClassSymbol(tree: ClassDef): Symbol = {
      val existing = context.scope.lookup(tree.name)
      val isRedefinition = (
           existing.isType
        && existing.owner.isPackageClass
        && context.scope == existing.owner.info.decls
        && currentRun.canRedefine(existing)
      )
      val clazz: Symbol = {
        if (isRedefinition) {
          updatePosFlags(existing, tree.pos, tree.mods.flags)
          setPrivateWithin(tree, existing)
          existing
        }
        else assignAndEnterSymbol(tree) setFlag inConstructorFlag
      }
      clazz match {
        case csym: ClassSymbol if csym.owner.isPackageClass => enterClassSymbol(tree, csym)
        case _                                              => clazz
      }
    }

    /** Given a ClassDef or ModuleDef, verifies there isn't a companion which
     *  has been defined in a separate file.
     */
    private def validateCompanionDefs(tree: ImplDef) {
      val sym = tree.symbol
      if (sym eq NoSymbol) return

      val ctx    = if (context.owner.isPackageObjectClass) context.outer else context
      val module = if (sym.isModule) sym else ctx.scope lookupModule tree.name
      val clazz  = if (sym.isClass) sym else ctx.scope lookupClass tree.name
      val fails  = (
           module.isModule
        && clazz.isClass
        && !module.isSynthetic
        && !clazz.isSynthetic
        && (clazz.sourceFile ne null)
        && (module.sourceFile ne null)
        && !(module isCoDefinedWith clazz)
        && module.exists
        && clazz.exists
      )
      if (fails) {
        context.unit.error(tree.pos, (
            s"Companions '$clazz' and '$module' must be defined in same file:\n"
          + s"  Found in ${clazz.sourceFile.canonicalPath} and ${module.sourceFile.canonicalPath}")
        )
      }
    }

    def enterModuleDef(tree: ModuleDef) = {
      val sym = enterModuleSymbol(tree)
      sym.moduleClass setInfo namerOf(sym).moduleClassTypeCompleter(tree)
      sym setInfo completerOf(tree)
      validateCompanionDefs(tree)
      sym
    }

    /** Enter a module symbol. The tree parameter can be either
     *  a module definition or a class definition.
     */
    def enterModuleSymbol(tree : ModuleDef): Symbol = {
      var m: Symbol = context.scope lookupAll tree.name find (_.isModule) getOrElse NoSymbol
      val moduleFlags = tree.mods.flags | MODULE
      if (m.isModule && !m.isPackage && inCurrentScope(m) && (currentRun.canRedefine(m) || m.isSynthetic)) {
        updatePosFlags(m, tree.pos, moduleFlags)
        setPrivateWithin(tree, m)
        m.moduleClass andAlso (setPrivateWithin(tree, _))
        context.unit.synthetics -= m
        tree.symbol = m
      }
      else {
        m = assignAndEnterSymbol(tree)
        m.moduleClass setFlag moduleClassFlags(moduleFlags)
        setPrivateWithin(tree, m.moduleClass)
      }
      if (m.owner.isPackageClass && !m.isPackage) {
        m.moduleClass.associatedFile = contextFile
        currentRun.symSource(m) = m.moduleClass.sourceFile
        registerTopLevelSym(m)
      }
      m
    }

    def enterSyms(trees: List[Tree]): Namer = {
      trees.foldLeft(this: Namer) { (namer, t) =>
        val ctx = namer enterSym t
        if (ctx eq namer.context) namer
        else newNamer(ctx)
      }
    }
    def applicableTypeParams(owner: Symbol): List[Symbol] =
      if (owner.isTerm || owner.isPackageClass) Nil
      else applicableTypeParams(owner.owner) ::: owner.typeParams

    /** If no companion object for clazz exists yet, create one by applying `creator` to
     *  class definition tree.
     *  @return the companion object symbol.
     */
    def ensureCompanionObject(cdef: ClassDef, creator: ClassDef => Tree = companionModuleDef(_)): Symbol = {
      val m = companionSymbolOf(cdef.symbol, context)
      // @luc: not sure why "currentRun.compiles(m)" is needed, things breaks
      // otherwise. documentation welcome.
      //
      // @PP: I tried to reverse engineer said documentation.  The only tests
      // which fail are buildmanager tests, as follows.  Given A.scala:
      //   case class Foo()
      // If you recompile A.scala, the Changes Map is
      //   Map(class Foo -> Nil, object Foo -> Nil)
      // But if you remove the 'currentRun.compiles(m)' condition, it is
      //   Map(class Foo -> Nil)
      // What exactly this implies and whether this is a sensible way to
      // enforce it, I don't know.
      //
      // @martin: currentRun.compiles is needed because we might have a stale
      // companion object from another run in scope. In that case we should still
      // overwrite the object. I.e.
      // Compile run #1: object Foo { ... }
      // Compile run #2: case class Foo ...
      // The object Foo is still in scope, but because it is not compiled in current run
      // it should be ditched and a new one created.
      if (m != NoSymbol && currentRun.compiles(m)) m
      else enterSyntheticSym(atPos(cdef.pos.focus)(creator(cdef)))
    }

    private def checkSelectors(tree: Import): Unit = {
      import DuplicatesErrorKinds._
      val Import(expr, selectors) = tree
      val base = expr.tpe

      def checkNotRedundant(pos: Position, from: Name, to0: Name) {
        def check(to: Name) = {
          val e = context.scope.lookupEntry(to)

          if (e != null && e.owner == context.scope && e.sym.exists)
            typer.permanentlyHiddenWarning(pos, to0, e.sym)
          else if (context ne context.enclClass) {
            val defSym = context.prefix.member(to) filter (
              sym => sym.exists && context.isAccessible(sym, context.prefix, false))

            defSym andAlso (typer.permanentlyHiddenWarning(pos, to0, _))
          }
        }
        if (!tree.symbol.isSynthetic && expr.symbol != null && !expr.symbol.isInterpreterWrapper) {
          if (base.member(from) != NoSymbol)
            check(to0)
          if (base.member(from.toTypeName) != NoSymbol)
            check(to0.toTypeName)
        }
      }
      def checkSelector(s: ImportSelector) = {
        val ImportSelector(from, fromPos, to, _) = s
        def isValid(original: Name) =
          original.bothNames forall (x => (base nonLocalMember x) == NoSymbol)

        if (from != nme.WILDCARD && base != ErrorType) {
          if (isValid(from)) {
            // for Java code importing Scala objects
            if (!nme.isModuleName(from) || isValid(nme.stripModuleSuffix(from))) {
              typer.TyperErrorGen.NotAMemberError(tree, expr, from)
            }
          }
          // Setting the position at the import means that if there is
          // more than one hidden name, the second will not be warned.
          // So it is the position of the actual hidden name.
          checkNotRedundant(tree.pos withPoint fromPos, from, to)
        }
      }

      def noDuplicates(names: List[Name], check: DuplicatesErrorKinds.Value) {
        def loop(xs: List[Name]): Unit = xs match {
          case Nil      => ()
          case hd :: tl =>
            if (hd == nme.WILDCARD || !(tl contains hd)) loop(tl)
            else DuplicatesError(tree, hd, check)
        }
        loop(names filterNot (x => x == null || x == nme.WILDCARD))
      }
      selectors foreach checkSelector

      // checks on the whole set
      noDuplicates(selectors map (_.name), RenamedTwice)
      noDuplicates(selectors map (_.rename), AppearsTwice)
    }

    def enterCopyMethod(copyDefDef: Tree, tparams: List[TypeDef]): Symbol = {
      val sym      = copyDefDef.symbol
      val lazyType = completerOf(copyDefDef, tparams)

      /** Assign the types of the class parameters to the parameters of the
       *  copy method. See comment in `Unapplies.caseClassCopyMeth` */
      def assignParamTypes() {
        val clazz = sym.owner
        val constructorType = clazz.primaryConstructor.tpe
        val subst = new SubstSymMap(clazz.typeParams, tparams map (_.symbol))
        val classParamss = constructorType.paramss
        val DefDef(_, _, _, copyParamss, _, _) = copyDefDef

        map2(copyParamss, classParamss)((copyParams, classParams) =>
          map2(copyParams, classParams)((copyP, classP) =>
            copyP.tpt setType subst(classP.tpe)
          )
        )
      }

      sym setInfo {
        mkTypeCompleter(copyDefDef) { sym =>
          assignParamTypes()
          lazyType complete sym
        }
      }
    }
    def completerOf(tree: Tree): TypeCompleter = completerOf(tree, treeInfo.typeParameters(tree))
    def completerOf(tree: Tree, tparams: List[TypeDef]): TypeCompleter = {
      val mono = namerOf(tree.symbol) monoTypeCompleter tree
      if (tparams.isEmpty) mono
      else {
        //@M! TypeDef's type params are handled differently
        //@M e.g., in [A[x <: B], B], A and B are entered first as both are in scope in the definition of x
        //@M x is only in scope in `A[x <: B]'
        if (!tree.symbol.isAbstractType) //@M TODO: change to isTypeMember ?
          createNamer(tree) enterSyms tparams

        new PolyTypeCompleter(tparams, mono, tree, context) //@M
      }
    }

    def enterIfNotThere(sym: Symbol) {
      val scope = context.scope
      @tailrec def search(e: ScopeEntry) {
        if ((e eq null) || (e.owner ne scope))
          scope enter sym
        else if (e.sym ne sym)  // otherwise, aborts since we found sym
          search(e.tail)
      }
      search(scope lookupEntry sym.name)
    }

    def enterValDef(tree: ValDef) {
      if (noEnterGetterSetter(tree))
        assignAndEnterFinishedSymbol(tree)
      else
        enterGetterSetter(tree)

      // When java enums are read from bytecode, they are known to have
      // constant types by the jvm flag and assigned accordingly.  When
      // they are read from source, the java parser marks them with the
      // STABLE flag, and now we receive that signal.
      if (tree.symbol hasAllFlags STABLE | JAVA)
        tree.symbol setInfo ConstantType(Constant(tree.symbol))
    }

    def enterLazyVal(tree: ValDef, lazyAccessor: Symbol): TermSymbol = {
      // If the owner is not a class, this is a lazy val from a method,
      // with no associated field.  It has an accessor with $lzy appended to its name and
      // its flags are set differently.  The implicit flag is reset because otherwise
      // a local implicit "lazy val x" will create an ambiguity with itself
      // via "x$lzy" as can be seen in test #3927.
      val sym = (
        if (owner.isClass) createFieldSymbol(tree)
        else owner.newValue(tree.name append nme.LAZY_LOCAL, tree.pos, (tree.mods.flags | ARTIFACT) & ~IMPLICIT)
      )
      enterValSymbol(tree, sym setFlag MUTABLE setLazyAccessor lazyAccessor)
    }
    def enterStrictVal(tree: ValDef): TermSymbol = {
      enterValSymbol(tree, createFieldSymbol(tree))
    }
    def enterValSymbol(tree: ValDef, sym: TermSymbol): TermSymbol = {
      enterInScope(sym)
      sym setInfo namerOf(sym).monoTypeCompleter(tree)
    }
    def enterPackage(tree: PackageDef) {
      val sym = assignSymbol(tree)
      newNamer(context.make(tree, sym.moduleClass, sym.info.decls)) enterSyms tree.stats
    }
    def enterTypeDef(tree: TypeDef) = assignAndEnterFinishedSymbol(tree)

    def enterDefDef(tree: DefDef): Unit = tree match {
      case DefDef(_, nme.CONSTRUCTOR, _, _, _, _) =>
        assignAndEnterFinishedSymbol(tree)
      case DefDef(mods, name, tparams, _, _, _) =>
        val bridgeFlag = if (mods hasAnnotationNamed tpnme.bridgeAnnot) BRIDGE | ARTIFACT else 0
        val sym = assignAndEnterSymbol(tree) setFlag bridgeFlag

        if (name == nme.copy && sym.isSynthetic)
          enterCopyMethod(tree, tparams)
        else
          sym setInfo completerOf(tree, tparams)
    }

    def enterClassDef(tree: ClassDef) {
      val ClassDef(mods, _, _, impl) = tree
      val primaryConstructorArity = treeInfo.firstConstructorArgs(impl.body).size
      tree.symbol = enterClassSymbol(tree)
      tree.symbol setInfo completerOf(tree)

      if (mods.isCase) {
        if (primaryConstructorArity > MaxFunctionArity)
          MaxParametersCaseClassError(tree)

        val m = ensureCompanionObject(tree, caseModuleDef)
        m.moduleClass.updateAttachment(new ClassForCaseCompanionAttachment(tree))
      }
      val hasDefault = impl.body exists {
        case DefDef(_, nme.CONSTRUCTOR, _, vparamss, _, _)  => mexists(vparamss)(_.mods.hasDefault)
        case _                                              => false
      }
      if (hasDefault) {
        val m = ensureCompanionObject(tree)
        m.updateAttachment(new ConstructorDefaultsAttachment(tree, null))
      }
      val owner = tree.symbol.owner
      if (settings.lint.value && owner.isPackageObjectClass && !mods.isImplicit) {
        context.unit.warning(tree.pos,
          "it is not recommended to define classes/objects inside of package objects.\n" +
          "If possible, define " + tree.symbol + " in " + owner.skipPackageObject + " instead."
        )
      }

      // Suggested location only.
      if (mods.isImplicit) {
        if (primaryConstructorArity == 1) {
          log("enter implicit wrapper "+tree+", owner = "+owner)
          enterImplicitWrapper(tree)
        }
        else context.unit.error(tree.pos, "implicit classes must accept exactly one primary constructor parameter")
      }
      validateCompanionDefs(tree)
    }

    // this logic is needed in case typer was interrupted half
    // way through and then comes back to do the tree again. In
    // that case the definitions that were already attributed as
    // well as any default parameters of such methods need to be
    // re-entered in the current scope.
    protected def enterExistingSym(sym: Symbol): Context = {
      if (forInteractive && sym != null && sym.owner.isTerm) {
        enterIfNotThere(sym)
        if (sym.isLazy)
          sym.lazyAccessor andAlso enterIfNotThere

        for (defAtt <- sym.attachments.get[DefaultsOfLocalMethodAttachment])
          defAtt.defaultGetters foreach enterIfNotThere
      }
      this.context
    }

    def enterSyntheticSym(tree: Tree): Symbol = {
      enterSym(tree)
      context.unit.synthetics(tree.symbol) = tree
      tree.symbol
    }

// --- Lazy Type Assignment --------------------------------------------------

    def findCyclicalLowerBound(tp: Type): Symbol = {
      tp match {
        case TypeBounds(lo, _) =>
          // check that lower bound is not an F-bound
          // but carefully: class Foo[T <: Bar[_ >: T]] should be allowed
          for (tp1 @ TypeRef(_, sym, _) <- lo) {
            if (settings.breakCycles.value) {
              if (!sym.maybeInitialize) {
                log(s"Cycle inspecting $lo for possible f-bounds: ${sym.fullLocationString}")
                return sym
              }
            }
            else sym.initialize
          }
        case _ =>
      }
      NoSymbol
    }

    def monoTypeCompleter(tree: Tree) = mkTypeCompleter(tree) { sym =>
      // this early test is there to avoid infinite baseTypes when
      // adding setters and getters --> bug798
      // It is a def in an attempt to provide some insulation against
      // uninitialized symbols misleading us. It is not a certainty
      // this accomplishes anything, but performance is a non-consideration
      // on these flag checks so it can't hurt.
      def needsCycleCheck = sym.isNonClassType && !sym.isParameter && !sym.isExistential
      logAndValidate(sym) {
        val tp = typeSig(tree)

        findCyclicalLowerBound(tp) andAlso { sym =>
          if (needsCycleCheck) {
            // neg/t1224:  trait C[T] ; trait A { type T >: C[T] <: C[C[T]] }
            // To avoid an infinite loop on the above, we cannot break all cycles
            log(s"Reinitializing info of $sym to catch any genuine cycles")
            sym reset sym.info
            sym.initialize
          }
        }
        sym setInfo {
          if (sym.isJavaDefined) RestrictJavaArraysMap(tp)
          else tp
        }
        if (needsCycleCheck) {
          log(s"Needs cycle check: ${sym.debugLocationString}")
          if (!typer.checkNonCyclic(tree.pos, tp))
            sym setInfo ErrorType
        }
      }
    }

    def moduleClassTypeCompleter(tree: ModuleDef) = {
      mkTypeCompleter(tree) { sym =>
        val moduleSymbol = tree.symbol
        assert(moduleSymbol.moduleClass == sym, moduleSymbol.moduleClass)
        moduleSymbol.info // sets moduleClass info as a side effect.
      }
    }

    def accessorTypeCompleter(tree: ValDef, isSetter: Boolean = false) = mkTypeCompleter(tree) { sym =>
      logAndValidate(sym) {
        sym setInfo {
          if (isSetter)
            MethodType(List(sym.newSyntheticValueParam(typeSig(tree))), UnitClass.tpe)
          else
            NullaryMethodType(typeSig(tree))
        }
      }
    }

    def selfTypeCompleter(tree: Tree) = mkTypeCompleter(tree) { sym =>
      val selftpe = typer.typedType(tree).tpe
      sym setInfo {
        if (selftpe.typeSymbol isNonBottomSubClass sym.owner) selftpe
        else intersectionType(List(sym.owner.tpe, selftpe))
      }
    }

    /** This method has a big impact on the eventual compiled code.
     *  At this point many values have the most specific possible
     *  type (e.g. in val x = 42, x's type is Int(42), not Int) but
     *  most need to be widened to avoid undesirable propagation of
     *  those singleton types.
     *
     *  However, the compilation of pattern matches into switch
     *  statements depends on constant folding, which will only take
     *  place for those values which aren't widened.  The "final"
     *  modifier is the present means of signaling that a constant
     *  value should not be widened, so it has a use even in situations
     *  whether it is otherwise redundant (such as in a singleton.)
     */
    private def widenIfNecessary(sym: Symbol, tpe: Type, pt: Type): Type = {
      val getter =
        if (sym.isValue && sym.owner.isClass && sym.isPrivate)
          sym.getter(sym.owner)
        else sym
      def isHidden(tp: Type): Boolean = tp match {
        case SingleType(pre, sym) =>
          (sym isLessAccessibleThan getter) || isHidden(pre)
        case ThisType(sym) =>
          sym isLessAccessibleThan getter
        case p: SimpleTypeProxy =>
          isHidden(p.underlying)
        case _ =>
          false
      }

      val tpe1 = dropIllegalStarTypes(tpe.deconst)
      val tpe2 = tpe1.widen

      // This infers Foo.type instead of "object Foo"
      // See Infer#adjustTypeArgs for the polymorphic case.
      if (tpe.typeSymbolDirect.isModuleClass) tpe1
      else if (sym.isVariable || sym.isMethod && !sym.hasAccessorFlag)
        if (tpe2 <:< pt) tpe2 else tpe1
      else if (isHidden(tpe)) tpe2
      // In an attempt to make pattern matches involving method local vals
      // compilable into switches, for a time I had a more generous condition:
      //    `if (sym.isFinal || sym.isLocal) tpe else tpe1`
      // This led to issues with expressions like classOf[List[_]] which apparently
      // depend on being deconst-ed here, so this is again the original:
      else if (!sym.isFinal) tpe1
      else tpe
    }
    /** Computes the type of the body in a ValDef or DefDef, and
     *  assigns the type to the tpt's node.  Returns the type.
     */
    private def assignTypeToTree(tree: ValOrDefDef, defnTyper: Typer, pt: Type): Type = {
      // compute result type from rhs
      val typedBody =
        if (tree.symbol.isTermMacro) defnTyper.computeMacroDefType(tree, pt)
        else defnTyper.computeType(tree.rhs, pt)

      val typedDefn = widenIfNecessary(tree.symbol, typedBody, pt)
      assignTypeToTree(tree, typedDefn)
    }

    private def assignTypeToTree(tree: ValOrDefDef, tpe: Type): Type = {
      tree.tpt defineType tpe setPos tree.pos.focus
      tree.tpt.tpe
    }

    // owner is the class with the self type
    def enterSelf(self: ValDef) {
      val ValDef(_, name, tpt, _) = self
      if (self eq emptyValDef)
        return

      val hasName = name != nme.WILDCARD
      val hasType = !tpt.isEmpty
      if (!hasType)
        tpt defineType NoType

      val sym = (
        if (hasType || hasName) {
          owner.typeOfThis = if (hasType) selfTypeCompleter(tpt) else owner.tpe_*
          val selfSym = owner.thisSym setPos self.pos
          if (hasName) selfSym setName name else selfSym
        }
        else {
          val symName = if (name != nme.WILDCARD) name else nme.this_
          owner.newThisSym(symName, owner.pos) setInfo owner.tpe
        }
      )
      self.symbol = context.scope enter sym
    }

    private def templateSig(templ: Template): Type = {
      val clazz = context.owner
      def checkParent(tpt: Tree): Type = {
        if (tpt.tpe.isError) AnyRefClass.tpe
        else tpt.tpe
      }

      val parents = typer.parentTypes(templ) map checkParent

      enterSelf(templ.self)

      val decls = newScope
      val templateNamer = newNamer(context.make(templ, clazz, decls))
      templateNamer enterSyms templ.body

      // add apply and unapply methods to companion objects of case classes,
      // unless they exist already; here, "clazz" is the module class
      if (clazz.isModuleClass) {
        clazz.attachments.get[ClassForCaseCompanionAttachment] foreach { cma =>
          val cdef = cma.caseClass
          assert(cdef.mods.isCase, "expected case class: "+ cdef)
          addApplyUnapply(cdef, templateNamer)
        }
      }

      // add the copy method to case classes; this needs to be done here, not in SyntheticMethods, because
      // the namer phase must traverse this copy method to create default getters for its parameters.
      // here, clazz is the ClassSymbol of the case class (not the module). (!clazz.hasModuleFlag) excludes
      // the moduleClass symbol of the companion object when the companion is a "case object".
      if (clazz.isCaseClass && !clazz.hasModuleFlag) {
        val modClass = companionSymbolOf(clazz, context).moduleClass
        modClass.attachments.get[ClassForCaseCompanionAttachment] foreach { cma =>
          val cdef = cma.caseClass
          def hasCopy = (decls containsName nme.copy) || parents.exists(_ member nme.copy exists)

          // SI-5956 needs (cdef.symbol == clazz): there can be multiple class symbols with the same name
          if (cdef.symbol == clazz && !hasCopy)
            addCopyMethod(cdef, templateNamer)
        }
      }

      // if default getters (for constructor defaults) need to be added to that module, here's the namer
      // to use. clazz is the ModuleClass. sourceModule works also for classes defined in methods.
      val module = clazz.sourceModule
      for (cda <- module.attachments.get[ConstructorDefaultsAttachment]) {
        cda.companionModuleClassNamer = templateNamer
      }
      ClassInfoType(parents, decls, clazz)
    }

    private def classSig(tparams: List[TypeDef], impl: Template): Type = {
      val tparams0   = typer.reenterTypeParams(tparams)
      val resultType = templateSig(impl)

      GenPolyType(tparams0, resultType)
    }

    private def methodSig(ddef: DefDef, mods: Modifiers, tparams: List[TypeDef],
                          vparamss: List[List[ValDef]], tpt: Tree, rhs: Tree): Type = {
      val meth  = owner
      val clazz = meth.owner
      // enters the skolemized version into scope, returns the deSkolemized symbols
      val tparamSyms = typer.reenterTypeParams(tparams)
      // since the skolemized tparams are in scope, the TypeRefs in vparamSymss refer to skolemized tparams
      var vparamSymss = enterValueParams(vparamss)

      // DEPMETTODO: do we need to skolemize value parameter symbols?
      if (tpt.isEmpty && meth.name == nme.CONSTRUCTOR) {
        tpt defineType context.enclClass.owner.tpe_*
        tpt setPos meth.pos.focus
      }
      var resultPt = if (tpt.isEmpty) WildcardType else typer.typedType(tpt).tpe
      val site = clazz.thisType

      /** Called for all value parameter lists, right to left
       *  @param vparams the symbols of one parameter list
       *  @param restpe  the result type (possibly a MethodType)
       */
      def makeMethodType(vparams: List[Symbol], restpe: Type) = {
        // TODODEPMET: check that we actually don't need to do anything here
        // new dependent method types: probably OK already, since 'enterValueParams' above
        // enters them in scope, and all have a lazy type. so they may depend on other params. but: need to
        // check that params only depend on ones in earlier sections, not the same. (done by checkDependencies,
        // so re-use / adapt that)
        if (owner.isJavaDefined)
          // TODODEPMET necessary?? new dependent types: replace symbols in restpe with the ones in vparams
          JavaMethodType(vparams map (p => p setInfo objToAny(p.tpe)), restpe)
        else
          MethodType(vparams, restpe)
      }

      def thisMethodType(restpe: Type) = {
        val checkDependencies = new DependentTypeChecker(context)(this)
        checkDependencies check vparamSymss
        // DEPMETTODO: check not needed when they become on by default
        checkDependencies(restpe)

        GenPolyType(
          tparamSyms, // deSkolemized symbols  -- TODO: check that their infos don't refer to method args?
          if (vparamSymss.isEmpty) NullaryMethodType(restpe)
          // vparamss refer (if they do) to skolemized tparams
          else (vparamSymss :\ restpe) (makeMethodType)
        )
      }

      def transformedResult =
        thisMethodType(resultPt).substSym(tparams map (_.symbol), tparamSyms)

      // luc: added .substSym from skolemized to deSkolemized
      // site.memberType(sym): PolyType(tparams, MethodType(..., ...))
      //    ==> all references to tparams are deSkolemized
      // thisMethodType: tparams in PolyType are deSkolemized, the references in the MethodTypes are skolemized.
      //    ==> the two didn't match
      //
      // for instance, B.foo would not override A.foo, and the default on parameter b would not be inherited
      //   class A { def foo[T](a: T)(b: T = a) = a }
      //   class B extends A { override def foo[U](a: U)(b: U) = b }
      def overriddenSymbol =
        intersectionType(clazz.info.parents).nonPrivateMember(meth.name).filter { sym =>
          sym != NoSymbol && (site.memberType(sym) matches transformedResult)
        }
      // TODO: see whether this or something similar would work instead.
      //
      // def overriddenSymbol = meth.nextOverriddenSymbol

      // fill in result type and parameter types from overridden symbol if there is a unique one.
      if (clazz.isClass && (tpt.isEmpty || mexists(vparamss)(_.tpt.isEmpty))) {
        // try to complete from matching definition in base type
        mforeach(vparamss)(v => if (v.tpt.isEmpty) v.symbol setInfo WildcardType)
        val overridden = overriddenSymbol
        if (overridden != NoSymbol && !overridden.isOverloaded) {
          overridden.cookJavaRawInfo() // #3404 xform java rawtypes into existentials
          resultPt = site.memberType(overridden) match {
            case PolyType(tparams, rt) => rt.substSym(tparams, tparamSyms)
            case mt => mt
          }

          for (vparams <- vparamss) {
            var pps = resultPt.params
            for (vparam <- vparams) {
              if (vparam.tpt.isEmpty) {
                val paramtpe = pps.head.tpe
                vparam.symbol setInfo paramtpe
                vparam.tpt defineType paramtpe setPos vparam.pos.focus
              }
              pps = pps.tail
            }
            resultPt = resultPt.resultType
          }
          resultPt match {
            case NullaryMethodType(rtpe) => resultPt = rtpe
            case MethodType(List(), rtpe) => resultPt = rtpe
            case _ =>
          }
          if (tpt.isEmpty) {
            // provisionally assign `meth` a method type with inherited result type
            // that way, we can leave out the result type even if method is recursive.
            meth setInfo thisMethodType(resultPt)
          }
        }
      }
      // Add a () parameter section if this overrides some method with () parameters.
      if (clazz.isClass && vparamss.isEmpty && overriddenSymbol.alternatives.exists(
        _.info.isInstanceOf[MethodType])) {
        vparamSymss = ListOfNil
      }
      mforeach(vparamss) { vparam =>
        if (vparam.tpt.isEmpty) {
          MissingParameterOrValTypeError(vparam)
          vparam.tpt defineType ErrorType
        }
      }
      addDefaultGetters(meth, vparamss, tparams, overriddenSymbol)

      // fast track macros, i.e. macros defined inside the compiler, are hardcoded
      // hence we make use of that and let them have whatever right-hand side they need
      // (either "macro ???" as they used to or just "???" to maximally simplify their compilation)
      if (fastTrack contains ddef.symbol) ddef.symbol setFlag MACRO

      // macro defs need to be typechecked in advance
      // because @macroImpl annotation only gets assigned during typechecking
      // otherwise macro defs wouldn't be able to robustly coexist with their clients
      // because a client could be typechecked before a macro def that it uses
      if (ddef.symbol.isTermMacro) {
        val pt = resultPt.substSym(tparamSyms, tparams map (_.symbol))
        typer.computeMacroDefType(ddef, pt)
      }

      thisMethodType({
        val rt = (
          if (!tpt.isEmpty) {
            typer.typedType(tpt).tpe
          } else {
            // replace deSkolemized symbols with skolemized ones
            // (for resultPt computed by looking at overridden symbol, right?)
            val pt = resultPt.substSym(tparamSyms, tparams map (_.symbol))
            assignTypeToTree(ddef, typer, pt)
          }
        )
        // #2382: return type of default getters are always @uncheckedVariance
        if (meth.hasDefault)
          rt.withAnnotation(AnnotationInfo(uncheckedVarianceClass.tpe, List(), List()))
        else rt
      })
    }

    /**
     * For every default argument, insert a method computing that default
     *
     * Also adds the "override" and "defaultparam" (for inherited defaults) flags
     * Typer is too late, if an inherited default is used before the method is
     * typechecked, the corresponding param would not yet have the "defaultparam"
     * flag.
     */
    private def addDefaultGetters(meth: Symbol, vparamss: List[List[ValDef]], tparams: List[TypeDef], overriddenSymbol: => Symbol) {
      val clazz      = meth.owner
      val isConstr   = meth.isConstructor
      val overridden = if (isConstr || !clazz.isClass) NoSymbol else overriddenSymbol
      val overrides  = overridden != NoSymbol && !overridden.isOverloaded
      // value parameters of the base class (whose defaults might be overridden)
      var baseParamss = (vparamss, overridden.tpe.paramss) match {
        // match empty and missing parameter list
        case (Nil, List(Nil)) => Nil
        case (List(Nil), Nil) => ListOfNil
        case (_, paramss)     => paramss
      }
      assert(
        !overrides || vparamss.length == baseParamss.length,
        "" + meth.fullName + ", "+ overridden.fullName
      )

      // cache the namer used for entering the default getter symbols
      var ownerNamer: Option[Namer] = None
      var moduleNamer: Option[(ClassDef, Namer)] = None
      var posCounter = 1

      // For each value parameter, create the getter method if it has a
      // default argument. previous denotes the parameter lists which
      // are on the left side of the current one. These get added to the
      // default getter. Example:
      //
      //   def foo(a: Int)(b: Int = a)      becomes
      //   foo$default$1(a: Int) = a
      //
      vparamss.foldLeft(Nil: List[List[ValDef]]) { (previous, vparams) =>
        assert(!overrides || vparams.length == baseParamss.head.length, ""+ meth.fullName + ", "+ overridden.fullName)
        var baseParams = if (overrides) baseParamss.head else Nil
        for (vparam <- vparams) {
          val sym = vparam.symbol
          // true if the corresponding parameter of the base class has a default argument
          val baseHasDefault = overrides && baseParams.head.hasDefault
          if (sym.hasDefault) {
            // generate a default getter for that argument
            val oflag = if (baseHasDefault) OVERRIDE else 0
            val name = nme.defaultGetterName(meth.name, posCounter)

            // Create trees for the defaultGetter. Uses tools from Unapplies.scala
            var deftParams = tparams map copyUntyped[TypeDef]
            val defvParamss = mmap(previous) { p =>
              // in the default getter, remove the default parameter
              val p1 = atPos(p.pos.focus) { ValDef(p.mods &~ DEFAULTPARAM, p.name, p.tpt.duplicate, EmptyTree) }
              UnTyper.traverse(p1)
              p1
            }

            val parentNamer = if (isConstr) {
              val (cdef, nmr) = moduleNamer.getOrElse {
                val module = companionSymbolOf(clazz, context)
                module.initialize // call type completer (typedTemplate), adds the
                                  // module's templateNamer to classAndNamerOfModule
                module.attachments.get[ConstructorDefaultsAttachment] match {
                  // by martin: the null case can happen in IDE; this is really an ugly hack on top of an ugly hack but it seems to work
                  // later by lukas: disabled when fixing SI-5975, i think it cannot happen anymore
                  case Some(cda) /*if cma.companionModuleClassNamer == null*/ =>
                    val p = (cda.classWithDefault, cda.companionModuleClassNamer)
                    moduleNamer = Some(p)
                    p
                  case _ =>
                    return // fix #3649 (prevent crash in erroneous source code)
                }
              }
              deftParams = cdef.tparams map copyUntypedInvariant
              nmr
            }
            else ownerNamer getOrElse {
              val ctx = context.nextEnclosing(c => c.scope.toList.contains(meth))
              assert(ctx != NoContext, meth)
              val nmr = newNamer(ctx)
              ownerNamer = Some(nmr)
              nmr
            }

            // If the parameter type mentions any type parameter of the method, let the compiler infer the
            // return type of the default getter => allow "def foo[T](x: T = 1)" to compile.
            // This is better than always using Wildcard for inferring the result type, for example in
            //    def f(i: Int, m: Int => Int = identity _) = m(i)
            // if we use Wildcard as expected, we get "Nothing => Nothing", and the default is not usable.
            val names = deftParams map { case TypeDef(_, name, _, _) => name }
            val subst = new TypeTreeSubstituter(names contains _)

            val defTpt = subst(copyUntyped(vparam.tpt match {
              // default getter for by-name params
              case AppliedTypeTree(_, List(arg)) if sym.hasFlag(BYNAMEPARAM) => arg
              case t => t
            }))
            val defRhs = copyUntyped(vparam.rhs)

            val defaultTree = atPos(vparam.pos.focus) {
              DefDef(
                Modifiers(meth.flags & DefaultGetterFlags) | SYNTHETIC | DEFAULTPARAM | oflag,
                name, deftParams, defvParamss, defTpt, defRhs)
            }
            if (!isConstr)
              clazz.resetFlag(INTERFACE) // there's a concrete member now
            val default = parentNamer.enterSyntheticSym(defaultTree)
            if (forInteractive && default.owner.isTerm) {
              // save the default getters as attachments in the method symbol. if compiling the
              // same local block several times (which can happen in interactive mode) we might
              // otherwise not find the default symbol, because the second time it the method
              // symbol will be re-entered in the scope but the default parameter will not.
              meth.attachments.get[DefaultsOfLocalMethodAttachment] match {
                case Some(att) => att.defaultGetters += default
                case None      => meth.updateAttachment(new DefaultsOfLocalMethodAttachment(default))
              }
            }
          } else if (baseHasDefault) {
            // the parameter does not have a default itself, but the
            // corresponding parameter in the base class does.
            sym.setFlag(DEFAULTPARAM)
          }
          posCounter += 1
          if (overrides) baseParams = baseParams.tail
        }
        if (overrides) baseParamss = baseParamss.tail
        previous :+ vparams
      }
    }

    //@M! an abstract type definition (abstract type member/type parameter)
    // may take type parameters, which are in scope in its bounds
    private def typeDefSig(tpsym: Symbol, tparams: List[TypeDef], rhs: Tree) = {
      // log("typeDefSig(" + tpsym + ", " + tparams + ")")
      val tparamSyms = typer.reenterTypeParams(tparams) //@M make tparams available in scope (just for this abstypedef)
      val tp = typer.typedType(rhs).tpe match {
        case TypeBounds(lt, rt) if (lt.isError || rt.isError) =>
          TypeBounds.empty
        case tp @ TypeBounds(lt, rt) if (tpsym hasFlag JAVA) =>
          TypeBounds(lt, objToAny(rt))
        case tp =>
          tp
      }
      // see neg/bug1275, #3419
      // used to do a rudimentary kind check here to ensure overriding in refinements
      // doesn't change a type member's arity (number of type parameters), e.g.
      //
      //    trait T { type X[A] }
      //    type S = T { type X }
      //    val x: S
      //
      // X in x.X[A] will get rebound to the X in the refinement, which
      // does not take any type parameters. This mismatch does not crash
      // the compiler (anymore), but leads to weird type errors, as
      // x.X[A] will become NoType internally. It's not obvious the
      // error refers to the X in the refinement and not the original X.
      //
      // However, separate compilation requires the symbol info to be
      // loaded to do this check, but loading the info will probably
      // lead to spurious cyclic errors.  So omit the check.
      GenPolyType(tparamSyms, tp)
    }

    /** Given a case class
     *   case class C[Ts] (ps: Us)
     *  Add the following methods to toScope:
     *  1. if case class is not abstract, add
     *   <synthetic> <case> def apply[Ts](ps: Us): C[Ts] = new C[Ts](ps)
     *  2. add a method
     *   <synthetic> <case> def unapply[Ts](x: C[Ts]) = <ret-val>
     *  where <ret-val> is the caseClassUnapplyReturnValue of class C (see UnApplies.scala)
     *
     * @param cdef is the class definition of the case class
     * @param namer is the namer of the module class (the comp. obj)
     */
    def addApplyUnapply(cdef: ClassDef, namer: Namer) {
      if (!cdef.symbol.hasAbstractFlag)
        namer.enterSyntheticSym(caseModuleApplyMeth(cdef))

      namer.enterSyntheticSym(caseModuleUnapplyMeth(cdef))
    }

    def addCopyMethod(cdef: ClassDef, namer: Namer) {
      caseClassCopyMeth(cdef) foreach namer.enterSyntheticSym
    }

    def typeSig(tree: Tree): Type = {
      // log("typeSig " + tree)
      /** For definitions, transform Annotation trees to AnnotationInfos, assign
       *  them to the sym's annotations. Type annotations: see Typer.typedAnnotated
       *  We have to parse definition annotations here (not in the typer when traversing
       *  the MemberDef tree): the typer looks at annotations of certain symbols; if
       *  they were added only in typer, depending on the compilation order, they may
       *  or may not be visible.
       */
      def annotate(annotated: Symbol) = {
        // typeSig might be called multiple times, e.g. on a ValDef: val, getter, setter
        // parse the annotations only once.
        if (!annotated.isInitialized) tree match {
          case defn: MemberDef =>
            val ainfos = defn.mods.annotations filterNot (_ eq null) map { ann =>
<<<<<<< HEAD
              // need to be lazy, #1782. enteringTyper to allow inferView in annotation args, SI-5892.
              AnnotationInfo lazily enteringTyper(typer typedAnnotation ann)
=======
              // need to be lazy, #1782. beforeTyper to allow inferView in annotation args, SI-5892.
              AnnotationInfo lazily {
                val context1 = typer.context.make(ann)
                context1.setReportErrors()
                beforeTyper(newTyper(context1) typedAnnotation ann)
              }
>>>>>>> 0fd2d80e
            }
            if (ainfos.nonEmpty) {
              annotated setAnnotations ainfos
              if (annotated.isTypeSkolem)
                annotated.deSkolemize setAnnotations ainfos
            }
          case _ =>
        }
      }

      val sym: Symbol = tree.symbol
      // @Lukas: I am not sure this is the right way to do things.
      // We used to only decorate the module class with annotations, which is
      // clearly wrong. Now we decorate both the class and the object.
      // But maybe some annotations are only meant for one of these but not for the other?
      //
      // TODO: meta-annotations to indicate class vs. object.
      annotate(sym)
      if (sym.isModule) annotate(sym.moduleClass)

      def getSig = tree match {
        case cdef @ ClassDef(_, name, tparams, impl) =>
          val clazz = tree.symbol
          val result = createNamer(tree).classSig(tparams, impl)
          clazz setInfo result
          if (clazz.isDerivedValueClass) {
            log("Ensuring companion for derived value class " + name + " at " + cdef.pos.show)
            clazz setFlag FINAL
            // Don't force the owner's info lest we create cycles as in SI-6357.
            enclosingNamerWithScope(clazz.owner.rawInfo.decls).ensureCompanionObject(cdef)
          }
          result

        case ModuleDef(_, _, impl) =>
          val clazz = sym.moduleClass
          clazz setInfo createNamer(tree).templateSig(impl)
          clazz.tpe

        case ddef @ DefDef(mods, _, tparams, vparamss, tpt, rhs) =>
          // TODO: cleanup parameter list
          createNamer(tree).methodSig(ddef, mods, tparams, vparamss, tpt, rhs)

        case vdef @ ValDef(mods, name, tpt, rhs) =>
          val isBeforeSupercall = (
               (sym hasFlag PARAM | PRESUPER)
            && !mods.isJavaDefined
            && sym.owner.isConstructor
          )
          val typer1 = typer.constrTyperIf(isBeforeSupercall)
          if (tpt.isEmpty) {
            if (rhs.isEmpty) {
              MissingParameterOrValTypeError(tpt)
              ErrorType
            }
            else assignTypeToTree(vdef, newTyper(typer1.context.make(vdef, sym)), WildcardType)
          }
          else typer1.typedType(tpt).tpe

        case TypeDef(_, _, tparams, rhs) =>
          createNamer(tree).typeDefSig(sym, tparams, rhs) //@M!

        case Import(expr, selectors) =>
          val expr1 = typer.typedQualifier(expr)
          typer checkStable expr1
          if (expr1.symbol != null && expr1.symbol.isRootPackage)
            RootImportError(tree)

          if (expr1.isErrorTyped)
            ErrorType
          else {
            val newImport = treeCopy.Import(tree, expr1, selectors).asInstanceOf[Import]
            checkSelectors(newImport)
            transformed(tree) = newImport
            // copy symbol and type attributes back into old expression
            // so that the structure builder will find it.
            expr.symbol = expr1.symbol
            expr.tpe = expr1.tpe
            ImportType(expr1)
          }
      }

      val result =
        try getSig
        catch typeErrorHandler(tree, ErrorType)

      result match {
        case PolyType(tparams @ (tp :: _), _) if tp.owner.isTerm => deskolemizeTypeParams(tparams)(result)
        case _                                                   => result
      }
    }

    def includeParent(tpe: Type, parent: Symbol): Type = tpe match {
      case PolyType(tparams, restpe) =>
        PolyType(tparams, includeParent(restpe, parent))
      case ClassInfoType(parents, decls, clazz) =>
        if (parents exists (_.typeSymbol == parent)) tpe
        else ClassInfoType(parents :+ parent.tpe, decls, clazz)
      case _ =>
        tpe
    }

    class LogTransitions[S](onEnter: S => String, onExit: S => String) {
      val enabled = settings.debug.value
      @inline final def apply[T](entity: S)(body: => T): T = {
        if (enabled) log(onEnter(entity))
        try body
        finally if (enabled) log(onExit(entity))
      }
    }
    private val logDefinition = new LogTransitions[Symbol](
      sym => "[define] >> " + sym.flagString + " " + sym.fullLocationString,
      sym => "[define] << " + sym
    )
    private def logAndValidate(sym: Symbol)(body: => Unit) {
      logDefinition(sym)(body)
      validate(sym)
    }

    /** Convert Java generic array type T[] to (T with Object)[]
     *  (this is necessary because such arrays have a representation which is incompatible
     *   with arrays of primitive types.)
     *
     *  @note the comparison to Object only works for abstract types bounded by classes that are strict subclasses of Object
     *  if the bound is exactly Object, it will have been converted to Any, and the comparison will fail
     *
     *  see also sigToType
     */
    private object RestrictJavaArraysMap extends TypeMap {
      def apply(tp: Type): Type = tp match {
        case TypeRef(pre, ArrayClass, List(elemtp))
        if elemtp.typeSymbol.isAbstractType && !(elemtp <:< ObjectClass.tpe) =>
          TypeRef(pre, ArrayClass, List(intersectionType(List(elemtp, ObjectClass.tpe))))
        case _ =>
          mapOver(tp)
      }
    }

    /** Check that symbol's definition is well-formed. This means:
     *   - no conflicting modifiers
     *   - `abstract` modifier only for classes
     *   - `override` modifier never for classes
     *   - `def` modifier never for parameters of case classes
     *   - declarations only in mixins or abstract classes (when not @native)
     */
    def validate(sym: Symbol) {
      import SymValidateErrors._
      def fail(kind: SymValidateErrors.Value) = SymbolValidationError(sym, kind)

      def checkWithDeferred(flag: Int) {
        if (sym hasFlag flag)
          AbstractMemberWithModiferError(sym, flag)
      }
      def checkNoConflict(flag1: Int, flag2: Int) {
        if (sym hasAllFlags flag1 | flag2)
          IllegalModifierCombination(sym, flag1, flag2)
      }
      if (sym.isImplicit) {
        if (sym.isConstructor)
          fail(ImplicitConstr)
        if (!(sym.isTerm || (sym.isClass && !sym.isTrait)))
          fail(ImplicitNotTermOrClass)
        if (sym.owner.isPackageClass)
          fail(ImplicitAtToplevel)
      }
      if (sym.isClass) {
        checkNoConflict(IMPLICIT, CASE)
        if (sym.isAnyOverride && !sym.hasFlag(TRAIT))
          fail(OverrideClass)
      } else {
        if (sym.isSealed)
          fail(SealedNonClass)
        if (sym.hasFlag(ABSTRACT))
          fail(AbstractNonClass)
      }

      if (sym.isConstructor && sym.isAnyOverride)
        fail(OverrideConstr)
      if (sym.isAbstractOverride && !sym.owner.isTrait)
        fail(AbstractOverride)
      if (sym.isLazy && sym.hasFlag(PRESUPER))
        fail(LazyAndEarlyInit)
      if (sym.info.typeSymbol == FunctionClass(0) && sym.isValueParameter && sym.owner.isCaseClass)
        fail(ByNameParameter)
      if (sym.isTrait && sym.isFinal && !sym.isSubClass(AnyValClass))
        checkNoConflict(ABSTRACT, FINAL)

      if (sym.isDeferred) {
        // Is this symbol type always allowed the deferred flag?
        def symbolAllowsDeferred = (
             sym.isValueParameter
          || sym.isTypeParameterOrSkolem
          || context.tree.isInstanceOf[ExistentialTypeTree]
        )
        // Does the symbol owner require no undefined members?
        def ownerRequiresConcrete = (
             !sym.owner.isClass
          ||  sym.owner.isModuleClass
          ||  sym.owner.isAnonymousClass
        )
        if (sym hasAnnotation NativeAttr)
          sym resetFlag DEFERRED
        else if (!symbolAllowsDeferred && ownerRequiresConcrete)
          fail(AbstractVar)

        checkWithDeferred(PRIVATE)
        checkWithDeferred(FINAL)
      }

      checkNoConflict(FINAL, SEALED)
      checkNoConflict(PRIVATE, PROTECTED)
      // checkNoConflict(PRIVATE, OVERRIDE) // this one leads to bad error messages like #4174, so catch in refchecks
      // checkNoConflict(PRIVATE, FINAL)    // can't do this because FINAL also means compile-time constant
      // checkNoConflict(ABSTRACT, FINAL)   // this one gives a bad error for non-@inline classes which extend AnyVal
      // @PP: I added this as a sanity check because these flags are supposed to be
      // converted to ABSOVERRIDE before arriving here.
      checkNoConflict(ABSTRACT, OVERRIDE)
    }
  }

  abstract class TypeCompleter extends LazyType {
    val tree: Tree
  }

  def mkTypeCompleter(t: Tree)(c: Symbol => Unit) = new LockingTypeCompleter {
    val tree = t
    def completeImpl(sym: Symbol) = c(sym)
  }

  trait LockingTypeCompleter extends TypeCompleter {
    def completeImpl(sym: Symbol): Unit

    override def complete(sym: Symbol) = {
      _lockedCount += 1
      try completeImpl(sym)
      finally _lockedCount -= 1
    }
  }

  /** A class representing a lazy type with known type parameters.
   */
  class PolyTypeCompleter(tparams: List[TypeDef], restp: TypeCompleter, owner: Tree, ctx: Context) extends LockingTypeCompleter with FlagAgnosticCompleter {
    private val ownerSym    = owner.symbol
    override val typeParams = tparams map (_.symbol) //@M
    override val tree       = restp.tree

    if (ownerSym.isTerm) {
      val skolems = deriveFreshSkolems(tparams map (_.symbol))
      map2(tparams, skolems)(_ setSymbol _)
    }

    def completeImpl(sym: Symbol) = {
      // @M an abstract type's type parameters are entered.
      // TODO: change to isTypeMember ?
      if (ownerSym.isAbstractType)
        newNamerFor(ctx, owner) enterSyms tparams //@M
      restp complete sym
    }
  }

  // Can we relax these restrictions? For motivation, see
  //    test/files/pos/depmet_implicit_oopsla_session_2.scala
  //    neg/depmet_try_implicit.scala
  //
  // We should allow forward references since type selections on
  // implicit args are like type parameters.
  //    def foo[T](a: T, x: w.T2)(implicit w: ComputeT2[T])
  // is more compact than:
  //    def foo[T, T2](a: T, x: T2)(implicit w: ComputeT2[T, T2])
  // moreover, the latter is not an encoding of the former, which hides type
  // inference of T2, so you can specify T while T2 is purely computed
  private class DependentTypeChecker(ctx: Context)(namer: Namer) extends TypeTraverser {
    private[this] val okParams = mutable.Set[Symbol]()
    private[this] val method   = ctx.owner

    def traverse(tp: Type) = tp match {
      case SingleType(_, sym) =>
        if (sym.owner == method && sym.isValueParameter && !okParams(sym))
          namer.NamerErrorGen.IllegalDependentMethTpeError(sym)(ctx)

      case _ => mapOver(tp)
    }
    def check(vparamss: List[List[Symbol]]) {
      for (vps <- vparamss) {
        for (p <- vps)
          this(p.info)
        // can only refer to symbols in earlier parameter sections
        // (if the extension is enabled)
        okParams ++= vps
      }
    }
  }

  @deprecated("Use underlyingSymbol instead", "2.10.0")
  def underlying(member: Symbol): Symbol = underlyingSymbol(member)
  @deprecated("Use `companionSymbolOf` instead", "2.10.0")
  def companionClassOf(module: Symbol, ctx: Context): Symbol = companionSymbolOf(module, ctx)
  @deprecated("Use `companionSymbolOf` instead", "2.10.0")
  def companionModuleOf(clazz: Symbol, ctx: Context): Symbol = companionSymbolOf(clazz, ctx)

  /** The companion class or companion module of `original`.
   *  Calling .companionModule does not work for classes defined inside methods.
   *
   *  !!! Then why don't we fix companionModule? Does the presence of these
   *  methods imply all the places in the compiler calling sym.companionModule are
   *  bugs waiting to be reported? If not, why not? When exactly do we need to
   *  call this method?
   */
  def companionSymbolOf(original: Symbol, ctx: Context): Symbol = {
    original.companionSymbol orElse {
      ctx.lookup(original.name.companionName, original.owner).suchThat(sym =>
        (original.isTerm || sym.hasModuleFlag) &&
        (sym isCoDefinedWith original)
      )
    }
  }
}<|MERGE_RESOLUTION|>--- conflicted
+++ resolved
@@ -1280,17 +1280,12 @@
         if (!annotated.isInitialized) tree match {
           case defn: MemberDef =>
             val ainfos = defn.mods.annotations filterNot (_ eq null) map { ann =>
-<<<<<<< HEAD
-              // need to be lazy, #1782. enteringTyper to allow inferView in annotation args, SI-5892.
-              AnnotationInfo lazily enteringTyper(typer typedAnnotation ann)
-=======
               // need to be lazy, #1782. beforeTyper to allow inferView in annotation args, SI-5892.
               AnnotationInfo lazily {
                 val context1 = typer.context.make(ann)
                 context1.setReportErrors()
-                beforeTyper(newTyper(context1) typedAnnotation ann)
+                enteringTyper(newTyper(context1) typedAnnotation ann)
               }
->>>>>>> 0fd2d80e
             }
             if (ainfos.nonEmpty) {
               annotated setAnnotations ainfos

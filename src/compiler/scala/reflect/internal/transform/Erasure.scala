--- conflicted
+++ resolved
@@ -65,64 +65,12 @@
     if (cls.owner.isClass) cls.owner.tpe else pre // why not cls.isNestedClass?
   }
 
-<<<<<<< HEAD
-  protected def unboxInlineType(clazz: Symbol): Type =
-    clazz.primaryConstructor.info.params.head.tpe
-
-  protected def eraseInlineClassRef(clazz: Symbol): Type = {
-    scalaErasure(unboxInlineType(clazz))
-  }
-=======
   def underlyingOfValueClass(clazz: Symbol): Type =
     clazz.firstParamAccessor.tpe.resultType
->>>>>>> 54e284d6
 
   abstract class ErasureMap extends TypeMap {
     def mergeParents(parents: List[Type]): Type
 
-<<<<<<< HEAD
-    def apply(tp: Type): Type = {
-      tp match {
-        case ConstantType(_) =>
-          tp
-        case st: SubType =>
-          apply(st.supertype)
-        case TypeRef(pre, sym, args) =>
-          if (sym == ArrayClass)
-            if (unboundedGenericArrayLevel(tp) == 1) ObjectClass.tpe
-            else if (args.head.typeSymbol.isBottomClass) ObjectArray
-            else typeRef(apply(pre), sym, args map this)
-          else if (sym == AnyClass || sym == AnyValClass || sym == SingletonClass || sym == NotNullClass) erasedTypeRef(ObjectClass)
-          else if (sym == UnitClass) erasedTypeRef(BoxedUnitClass)
-          else if (sym.isRefinementClass) apply(mergeParents(tp.parents))
-          //else if (sym.isInlineClass) eraseInlineClassRef(sym)
-          else if (sym.isClass) typeRef(apply(rebindInnerClass(pre, sym)), sym, List())  // #2585
-          else apply(sym.info) // alias type or abstract type
-        case PolyType(tparams, restpe) =>
-          apply(restpe)
-        case ExistentialType(tparams, restpe) =>
-          apply(restpe)
-        case mt @ MethodType(params, restpe) =>
-          MethodType(
-            cloneSymbolsAndModify(params, ErasureMap.this),
-            if (restpe.typeSymbol == UnitClass) erasedTypeRef(UnitClass)
-            // this replaces each typeref that refers to an argument
-            // by the type `p.tpe` of the actual argument p (p in params)
-            else apply(mt.resultType(params map (_.tpe))))
-        case RefinedType(parents, decls) =>
-          apply(mergeParents(parents))
-        case AnnotatedType(_, atp, _) =>
-          apply(atp)
-        case ClassInfoType(parents, decls, clazz) =>
-          ClassInfoType(
-            if (clazz == ObjectClass || isValueClass(clazz)) Nil
-            else if (clazz == ArrayClass) List(erasedTypeRef(ObjectClass))
-            else removeLaterObjects(parents map this),
-            decls, clazz)
-        case _ =>
-          mapOver(tp)
-      }
-=======
     def eraseNormalClassRef(pre: Type, clazz: Symbol): Type =
       typeRef(apply(rebindInnerClass(pre, clazz)), clazz, List()) // #2585
 
@@ -173,7 +121,6 @@
     def applyInArray(tp: Type): Type = tp match {
       case TypeRef(pre, sym, args) if (sym.isDerivedValueClass) => eraseNormalClassRef(pre, sym)
       case _ => apply(tp)
->>>>>>> 54e284d6
     }
   }
 
@@ -331,11 +278,7 @@
 
   /** Type reference after erasure */
   def erasedTypeRef(sym: Symbol): Type =
-<<<<<<< HEAD
-    typeRef(erasure(sym, sym.owner.tpe), sym, Nil)
-=======
     typeRef(erasure(sym)(sym.owner.tpe), sym, Nil)
->>>>>>> 54e284d6
 
   /**  The symbol's erased info. This is the type's erasure, except for the following symbols:
    *

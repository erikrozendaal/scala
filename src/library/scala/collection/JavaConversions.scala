--- conflicted
+++ resolved
@@ -115,93 +115,6 @@
   @deprecated("use mapAsJavaMap instead", "2.9.0")
   def asJavaMap[A, B](m : Map[A, B]): ju.Map[A, B] = mapAsJavaMap[A, B](m)
 
-<<<<<<< HEAD
-  @deprecated("Use `concurrent.Map` instead of `mutable.ConcurrentMap`", "2.10.0")
-  def asJavaConcurrentMap[A, B](m: mutable.ConcurrentMap[A, B]): juc.ConcurrentMap[A, B] = m match {
-    case JConcurrentMapWrapper(wrapped) => wrapped
-    case _ => new ConcurrentMapWrapper(m)
-  }
-
-  /**
-   * Implicitly converts a Scala mutable `concurrent.Map` to a Java
-   * `ConcurrentMap`.
-   *
-   * The returned Java `ConcurrentMap` is backed by the provided Scala
-   * `concurrent.Map` and any side-effects of using it via the Java interface
-   * will be visible via the Scala interface and vice versa.
-   *
-   * If the Scala `concurrent.Map` was previously obtained from an implicit or
-   * explicit call of `javaConcurrentMapAsScalaConcurrentMap(java.util.concurrect.ConcurrentMap)`
-   * then the original Java ConcurrentMap will be returned.
-   *
-   * @param m The `concurrent.Map` to be converted.
-   * @return A Java `ConcurrentMap` view of the argument.
-   */
-  implicit def asJavaConcurrentMap[A, B](m: concurrent.Map[A, B]): juc.ConcurrentMap[A, B] = m match {
-    case JavaConcurrentMapWrapper(wrapped) => wrapped
-    case _ => new ScalaConcurrentMapWrapper(m)
-  }
-
-  // Java => Scala
-
-  /**
-   * Implicitly converts a Java `Iterator` to a Scala `Iterator`.
-   *
-   * The returned Scala `Iterator` is backed by the provided Java `Iterator`
-   * and any side-effects of using it via the Scala interface will be visible
-   * via the Java interface and vice versa.
-   *
-   * If the Java `Iterator` was previously obtained from an implicit or
-   * explicit call of `asIterator(scala.collection.Iterator)` then the
-   * original Scala `Iterator` will be returned.
-   *
-   * @param i The `Iterator` to be converted.
-   * @return A Scala `Iterator` view of the argument.
-   */
-  implicit def asScalaIterator[A](it: ju.Iterator[A]): Iterator[A] = it match {
-    case IteratorWrapper(wrapped) => wrapped
-    case _ => JIteratorWrapper(it)
-  }
-
-  /**
-   * Implicitly converts a Java Enumeration to a Scala Iterator.
-   * The returned Scala Iterator is backed by the provided Java
-   * Enumeration and any side-effects of using it via the Scala interface will
-   * be visible via the Java interface and vice versa.
-   *
-   * If the Java Enumeration was previously obtained from an implicit or
-   * explicit call of `enumerationAsScalaIterator(scala.collection.Iterator)`
-   * then the original Scala Iterator will be returned.
-   *
-   * @param i The Enumeration to be converted.
-   * @return A Scala Iterator view of the argument.
-   */
-  implicit def enumerationAsScalaIterator[A](i: ju.Enumeration[A]): Iterator[A] = i match {
-    case IteratorWrapper(wrapped) => wrapped
-    case _ => JEnumerationWrapper(i)
-  }
-
-  /**
-   * Implicitly converts a Java `Iterable` to a Scala `Iterable`.
-   *
-   * The returned Scala `Iterable` is backed by the provided Java `Iterable`
-   * and any side-effects of using it via the Scala interface will be visible
-   * via the Java interface and vice versa.
-   *
-   * If the Java `Iterable` was previously obtained from an implicit or
-   * explicit call of `iterableAsScalaIterable(scala.collection.Iterable)`
-   * then the original Scala Iterable will be returned.
-   *
-   * @param i The Iterable to be converted.
-   * @return A Scala Iterable view of the argument.
-   */
-  implicit def iterableAsScalaIterable[A](i: jl.Iterable[A]): Iterable[A] = i match {
-    case IterableWrapper(wrapped) => wrapped
-    case _ => JIterableWrapper(i)
-  }
-
-=======
->>>>>>> f7535f72
   @deprecated("use iterableAsScalaIterable instead", "2.9.0")
   def asScalaIterable[A](i : jl.Iterable[A]): Iterable[A] = iterableAsScalaIterable[A](i)
 
@@ -211,535 +124,7 @@
   @deprecated("use mapAsScalaMap instead", "2.9.0")
   def asScalaMap[A, B](m: ju.Map[A, B]): mutable.Map[A, B] = mapAsScalaMap[A, B](m)
 
-<<<<<<< HEAD
-  @deprecated("Use `javaConcurrentMapAsScalaConcurrentMap` instead.", "2.10.0")
-  def asScalaConcurrentMap[A, B](m: juc.ConcurrentMap[A, B]): mutable.ConcurrentMap[A, B] = m match {
-    case cmw: ConcurrentMapWrapper[a, b] => cmw.underlying
-    case _                               => new JConcurrentMapWrapper(m)
-  }
-
-  /**
-   * Implicitly converts a Java ConcurrentMap to a Scala mutable ConcurrentMap.
-   * The returned Scala ConcurrentMap is backed by the provided Java
-   * ConcurrentMap and any side-effects of using it via the Scala interface will
-   * be visible via the Java interface and vice versa.
-   *
-   * If the Java ConcurrentMap was previously obtained from an implicit or
-   * explicit call of `asConcurrentMap(scala.collection.mutable.ConcurrentMap)`
-   * then the original Scala ConcurrentMap will be returned.
-   *
-   * @param m The ConcurrentMap to be converted.
-   * @return A Scala mutable ConcurrentMap view of the argument.
-   */
-  implicit def javaConcurrentMapAsScalaConcurrentMap[A, B](m: juc.ConcurrentMap[A, B]): concurrent.Map[A, B] = m match {
-    case cmw: ScalaConcurrentMapWrapper[a, b] => cmw.underlying
-    case _                                    => new JavaConcurrentMapWrapper(m)
-  }
-
-
-  /**
-   * Implicitly converts a Java `Dictionary` to a Scala mutable
-   * `Map[String, String]`.
-   *
-   * The returned Scala `Map[String, String]` is backed by the provided Java
-   * `Dictionary` and any side-effects of using it via the Scala interface
-   * will be visible via the Java interface and vice versa.
-   *
-   * @param m The Dictionary to be converted.
-   * @return A Scala mutable Map[String, String] view of the argument.
-   */
-  implicit def dictionaryAsScalaMap[A, B](p: ju.Dictionary[A, B]): mutable.Map[A, B] = p match {
-    case DictionaryWrapper(wrapped) => wrapped
-    case _ => new JDictionaryWrapper(p)
-  }
-
-  /**
-   * Implicitly converts a Java `Properties` to a Scala `mutable Map[String, String]`.
-   *
-   * The returned Scala `Map[String, String]` is backed by the provided Java
-   * `Properties` and any side-effects of using it via the Scala interface
-   * will be visible via the Java interface and vice versa.
-   *
-   * @param m The Properties to be converted.
-   * @return A Scala mutable Map[String, String] view of the argument.
-   */
-  implicit def propertiesAsScalaMap(p: ju.Properties): mutable.Map[String, String] = p match {
-    case _ => new JPropertiesWrapper(p)
-  }
-
   @deprecated("use propertiesAsScalaMap instead", "2.9.0")
   def asScalaMap(p: ju.Properties): mutable.Map[String, String] = propertiesAsScalaMap(p)
+}
 
-  // Private implementations (shared by JavaConverters) ...
-
-  trait IterableWrapperTrait[A] extends ju.AbstractCollection[A] {
-    val underlying: Iterable[A]
-    def size = underlying.size
-    override def iterator = IteratorWrapper(underlying.iterator)
-    override def isEmpty = underlying.isEmpty
-  }
-
-  case class IteratorWrapper[A](underlying: Iterator[A])
-  extends ju.Iterator[A] with ju.Enumeration[A] {
-    def hasNext = underlying.hasNext
-    def next() = underlying.next
-    def hasMoreElements = underlying.hasNext
-    def nextElement() = underlying.next
-    def remove() = throw new UnsupportedOperationException
-  }
-
-  class ToIteratorWrapper[A](underlying : Iterator[A]) {
-    def asJava = new IteratorWrapper(underlying)
-  }
-
-  case class JIteratorWrapper[A](underlying: ju.Iterator[A]) extends AbstractIterator[A] with Iterator[A] {
-    def hasNext = underlying.hasNext
-    def next() = underlying.next
-  }
-
-  case class JEnumerationWrapper[A](underlying: ju.Enumeration[A]) extends AbstractIterator[A] with Iterator[A] {
-    def hasNext = underlying.hasMoreElements
-    def next() = underlying.nextElement
-  }
-
-  case class IterableWrapper[A](underlying: Iterable[A])
-                extends ju.AbstractCollection[A]
-                   with IterableWrapperTrait[A] { }
-
-  case class JIterableWrapper[A](underlying: jl.Iterable[A]) extends AbstractIterable[A] with Iterable[A] {
-    def iterator = underlying.iterator
-    def newBuilder[B] = new mutable.ArrayBuffer[B]
-  }
-
-  case class JCollectionWrapper[A](underlying: ju.Collection[A]) extends AbstractIterable[A] with Iterable[A] {
-    def iterator = underlying.iterator
-    override def size = underlying.size
-    override def isEmpty = underlying.isEmpty
-    def newBuilder[B] = new mutable.ArrayBuffer[B]
-  }
-
-  case class SeqWrapper[A](underlying: Seq[A]) extends ju.AbstractList[A] with IterableWrapperTrait[A] {
-    def get(i: Int) = underlying(i)
-  }
-
-  case class MutableSeqWrapper[A](underlying: mutable.Seq[A])
-  extends ju.AbstractList[A] with IterableWrapperTrait[A] {
-    def get(i: Int) = underlying(i)
-    override def set(i: Int, elem: A) = {
-      val p = underlying(i)
-      underlying(i) = elem
-      p
-    }
-  }
-
-  case class MutableBufferWrapper[A](underlying: mutable.Buffer[A])
-  extends ju.AbstractList[A] with IterableWrapperTrait[A] {
-    def get(i: Int) = underlying(i)
-    override def set(i: Int, elem: A) = { val p = underlying(i); underlying(i) = elem; p }
-    override def add(elem: A) = { underlying append elem; true }
-    override def remove(i: Int) = underlying remove i
-  }
-
-  case class JListWrapper[A](val underlying: ju.List[A]) extends mutable.AbstractBuffer[A] with mutable.Buffer[A] {
-    def length = underlying.size
-    override def isEmpty = underlying.isEmpty
-    override def iterator: Iterator[A] = underlying.iterator
-    def apply(i: Int) = underlying.get(i)
-    def update(i: Int, elem: A) = underlying.set(i, elem)
-    def +=:(elem: A) = { underlying.subList(0, 0) add elem; this }
-    def +=(elem: A): this.type = { underlying add elem; this }
-    def insertAll(i: Int, elems: Traversable[A]) = {
-      val ins = underlying.subList(0, i)
-      elems.seq.foreach(ins.add(_))
-    }
-    def remove(i: Int) = underlying.remove(i)
-    def clear() = underlying.clear()
-    def result = this
-  }
-
-  class SetWrapper[A](underlying: Set[A]) extends ju.AbstractSet[A] {
-    self =>
-    def size = underlying.size
-    def iterator = new ju.Iterator[A] {
-      val ui = underlying.iterator
-      var prev: Option[A] = None
-      def hasNext = ui.hasNext
-      def next = { val e = ui.next; prev = Some(e); e }
-      def remove = prev match {
-        case Some(e) =>
-          underlying match {
-            case ms: mutable.Set[a] =>
-              ms remove e
-              prev = None
-            case _ =>
-              throw new UnsupportedOperationException("remove")
-          }
-        case _ =>
-          throw new IllegalStateException("next must be called at least once before remove")
-      }
-    }
-  }
-
-  case class MutableSetWrapper[A](underlying: mutable.Set[A]) extends SetWrapper[A](underlying) {
-    override def add(elem: A) = {
-      val sz = underlying.size
-      underlying += elem
-      sz < underlying.size
-    }
-    override def remove(elem: AnyRef) =
-      try underlying remove elem.asInstanceOf[A]
-      catch { case ex: ClassCastException => false }
-    override def clear() = underlying.clear()
-  }
-
-  case class JSetWrapper[A](underlying: ju.Set[A])
-  extends mutable.AbstractSet[A]
-     with mutable.Set[A]
-     with mutable.SetLike[A, JSetWrapper[A]] {
-
-    override def size = underlying.size
-
-    def iterator = underlying.iterator
-
-    def contains(elem: A): Boolean = underlying.contains(elem)
-
-    def +=(elem: A): this.type = { underlying add elem; this }
-    def -=(elem: A): this.type = { underlying remove elem; this }
-
-    override def add(elem: A): Boolean = underlying add elem
-    override def remove(elem: A): Boolean = underlying remove elem
-    override def clear() = underlying.clear()
-
-    override def empty = JSetWrapper(new ju.HashSet[A])
-  }
-
-  class MapWrapper[A, B](underlying: Map[A, B]) extends ju.AbstractMap[A, B] { self =>
-    override def size = underlying.size
-
-    override def get(key: AnyRef): B = try {
-      underlying get key.asInstanceOf[A] match {
-        case None => null.asInstanceOf[B]
-        case Some(v) => v
-      }
-    } catch {
-      case ex: ClassCastException => null.asInstanceOf[B]
-    }
-
-    override def entrySet: ju.Set[ju.Map.Entry[A, B]] = new ju.AbstractSet[ju.Map.Entry[A, B]] {
-      def size = self.size
-
-      def iterator = new ju.Iterator[ju.Map.Entry[A, B]] {
-        val ui = underlying.iterator
-        var prev : Option[A] = None
-
-        def hasNext = ui.hasNext
-
-        def next() = {
-          val (k, v) = ui.next
-          prev = Some(k)
-          new ju.Map.Entry[A, B] {
-            def getKey = k
-            def getValue = v
-            def setValue(v1 : B) = self.put(k, v1)
-            override def hashCode = k.hashCode + v.hashCode
-            override def equals(other: Any) = other match {
-              case e: ju.Map.Entry[_, _] => k == e.getKey && v == e.getValue
-              case _ => false
-            }
-          }
-        }
-
-        def remove() {
-          prev match {
-            case Some(k) =>
-              underlying match {
-                case mm: mutable.Map[a, _] =>
-                  mm remove k
-                  prev = None
-                case _ =>
-                  throw new UnsupportedOperationException("remove")
-              }
-            case _ =>
-              throw new IllegalStateException("next must be called at least once before remove")
-          }
-        }
-      }
-    }
-  }
-
-  case class MutableMapWrapper[A, B](underlying: mutable.Map[A, B])
-  extends MapWrapper[A, B](underlying) {
-    override def put(k: A, v: B) = underlying.put(k, v) match {
-      case Some(v1) => v1
-      case None => null.asInstanceOf[B]
-    }
-
-    override def remove(k: AnyRef): B = try {
-      underlying remove k.asInstanceOf[A] match {
-        case None => null.asInstanceOf[B]
-        case Some(v) => v
-      }
-    } catch {
-      case ex: ClassCastException => null.asInstanceOf[B]
-    }
-
-    override def clear() = underlying.clear()
-  }
-
-  trait JMapWrapperLike[A, B, +Repr <: mutable.MapLike[A, B, Repr] with mutable.Map[A, B]]
-  extends mutable.Map[A, B] with mutable.MapLike[A, B, Repr] {
-    def underlying: ju.Map[A, B]
-
-    override def size = underlying.size
-
-    def get(k: A) = {
-      val v = underlying get k
-      if (v != null)
-        Some(v)
-      else if (underlying containsKey k)
-        Some(null.asInstanceOf[B])
-      else
-        None
-    }
-
-    def +=(kv: (A, B)): this.type = { underlying.put(kv._1, kv._2); this }
-    def -=(key: A): this.type = { underlying remove key; this }
-
-    override def put(k: A, v: B): Option[B] = {
-      val r = underlying.put(k, v)
-      if (r != null) Some(r) else None
-    }
-
-    override def update(k: A, v: B) { underlying.put(k, v) }
-
-    override def remove(k: A): Option[B] = {
-      val r = underlying remove k
-      if (r != null) Some(r) else None
-    }
-
-    def iterator: Iterator[(A, B)] = new AbstractIterator[(A, B)] {
-      val ui = underlying.entrySet.iterator
-      def hasNext = ui.hasNext
-      def next() = { val e = ui.next(); (e.getKey, e.getValue) }
-    }
-
-    override def clear() = underlying.clear()
-
-    override def empty: Repr = null.asInstanceOf[Repr]
-  }
-
-  case class JMapWrapper[A, B](val underlying : ju.Map[A, B])
-  extends mutable.AbstractMap[A, B] with JMapWrapperLike[A, B, JMapWrapper[A, B]] {
-    override def empty = JMapWrapper(new ju.HashMap[A, B])
-  }
-
-  // will be removed in 2.11
-  class ConcurrentMapWrapper[A, B](override val underlying: mutable.ConcurrentMap[A, B])
-  extends MutableMapWrapper[A, B](underlying) with juc.ConcurrentMap[A, B] {
-
-    def putIfAbsent(k: A, v: B) = underlying.putIfAbsent(k, v) match {
-      case Some(v) => v
-      case None => null.asInstanceOf[B]
-    }
-
-    def remove(k: AnyRef, v: AnyRef) = try {
-      underlying.remove(k.asInstanceOf[A], v.asInstanceOf[B])
-    } catch {
-      case ex: ClassCastException =>
-        false
-    }
-
-    def replace(k: A, v: B): B = underlying.replace(k, v) match {
-      case Some(v) => v
-      case None => null.asInstanceOf[B]
-    }
-
-    def replace(k: A, oldval: B, newval: B) = underlying.replace(k, oldval, newval)
-  }
-
-  class ScalaConcurrentMapWrapper[A, B](override val underlying: concurrent.Map[A, B])
-  extends MutableMapWrapper[A, B](underlying) with juc.ConcurrentMap[A, B] {
-
-    def putIfAbsent(k: A, v: B) = underlying.putIfAbsent(k, v) match {
-      case Some(v) => v
-      case None => null.asInstanceOf[B]
-    }
-
-    def remove(k: AnyRef, v: AnyRef) = try {
-      underlying.remove(k.asInstanceOf[A], v.asInstanceOf[B])
-    } catch {
-      case ex: ClassCastException =>
-        false
-    }
-
-    def replace(k: A, v: B): B = underlying.replace(k, v) match {
-      case Some(v) => v
-      case None => null.asInstanceOf[B]
-    }
-
-    def replace(k: A, oldval: B, newval: B) = underlying.replace(k, oldval, newval)
-  }
-
-  // will be removed in 2.11
-  case class JConcurrentMapWrapper[A, B](val underlying: juc.ConcurrentMap[A, B])
-  extends mutable.AbstractMap[A, B] with JMapWrapperLike[A, B, JConcurrentMapWrapper[A, B]] with mutable.ConcurrentMap[A, B] {
-    override def get(k: A) = {
-      val v = underlying get k
-      if (v != null) Some(v)
-      else None
-    }
-
-    override def empty = new JConcurrentMapWrapper(new juc.ConcurrentHashMap[A, B])
-
-    def putIfAbsent(k: A, v: B): Option[B] = {
-      val r = underlying.putIfAbsent(k, v)
-      if (r != null) Some(r) else None
-    }
-
-    def remove(k: A, v: B): Boolean = underlying.remove(k, v)
-
-    def replace(k: A, v: B): Option[B] = {
-      val prev = underlying.replace(k, v)
-      if (prev != null) Some(prev) else None
-    }
-
-    def replace(k: A, oldvalue: B, newvalue: B): Boolean =
-      underlying.replace(k, oldvalue, newvalue)
-  }
-
-  case class JavaConcurrentMapWrapper[A, B](val underlying: juc.ConcurrentMap[A, B])
-  extends mutable.AbstractMap[A, B] with JMapWrapperLike[A, B, JConcurrentMapWrapper[A, B]] with concurrent.Map[A, B] {
-    override def get(k: A) = {
-      val v = underlying get k
-      if (v != null) Some(v)
-      else None
-    }
-
-    override def empty = new JConcurrentMapWrapper(new juc.ConcurrentHashMap[A, B])
-
-    def putIfAbsent(k: A, v: B): Option[B] = {
-      val r = underlying.putIfAbsent(k, v)
-      if (r != null) Some(r) else None
-    }
-
-    def remove(k: A, v: B): Boolean = underlying.remove(k, v)
-
-    def replace(k: A, v: B): Option[B] = {
-      val prev = underlying.replace(k, v)
-      if (prev != null) Some(prev) else None
-    }
-
-    def replace(k: A, oldvalue: B, newvalue: B): Boolean =
-      underlying.replace(k, oldvalue, newvalue)
-  }
-  
-  case class DictionaryWrapper[A, B](underlying: mutable.Map[A, B])
-  extends ju.Dictionary[A, B] {
-    def size: Int = underlying.size
-    def isEmpty: Boolean = underlying.isEmpty
-    def keys: ju.Enumeration[A] = asJavaEnumeration(underlying.keysIterator)
-    def elements: ju.Enumeration[B] = asJavaEnumeration(underlying.valuesIterator)
-    def get(key: AnyRef) = try {
-      underlying get key.asInstanceOf[A] match {
-        case None => null.asInstanceOf[B]
-        case Some(v) => v
-      }
-    } catch {
-      case ex: ClassCastException => null.asInstanceOf[B]
-    }
-    def put(key: A, value: B): B = underlying.put(key, value) match {
-      case Some(v) => v
-      case None => null.asInstanceOf[B]
-    }
-    override def remove(key: AnyRef) = try {
-      underlying remove key.asInstanceOf[A] match {
-        case None => null.asInstanceOf[B]
-        case Some(v) => v
-      }
-    } catch {
-      case ex: ClassCastException => null.asInstanceOf[B]
-    }
-  }
-
-  case class JDictionaryWrapper[A, B](underlying: ju.Dictionary[A, B])
-  extends mutable.AbstractMap[A, B] with mutable.Map[A, B] {
-    override def size: Int = underlying.size
-
-    def get(k: A) = {
-      val v = underlying get k
-      if (v != null) Some(v) else None
-    }
-
-    def +=(kv: (A, B)): this.type = { underlying.put(kv._1, kv._2); this }
-    def -=(key: A): this.type = { underlying remove key; this }
-
-    override def put(k: A, v: B): Option[B] = {
-      val r = underlying.put(k, v)
-      if (r != null) Some(r) else None
-    }
-
-    override def update(k: A, v: B) { underlying.put(k, v) }
-
-    override def remove(k: A): Option[B] = {
-      val r = underlying remove k
-      if (r != null) Some(r) else None
-    }
-
-    def iterator = enumerationAsScalaIterator(underlying.keys) map (k => (k, underlying get k))
-
-    override def clear() = underlying.clear()
-  }
-
-  case class JPropertiesWrapper(underlying: ju.Properties)
-  extends mutable.AbstractMap[String, String]
-     with mutable.Map[String, String]
-     with mutable.MapLike[String, String, JPropertiesWrapper] {
-
-    override def size = underlying.size
-
-    def get(k: String) = {
-      val v = underlying get k
-      if (v != null) Some(v.asInstanceOf[String]) else None
-    }
-
-    def +=(kv: (String, String)): this.type = { underlying.put(kv._1, kv._2); this }
-    def -=(key: String): this.type = { underlying remove key; this }
-
-    override def put(k: String, v: String): Option[String] = {
-      val r = underlying.put(k, v)
-      if (r != null) Some(r.asInstanceOf[String]) else None
-    }
-
-    override def update(k: String, v: String) { underlying.put(k, v) }
-
-    override def remove(k: String): Option[String] = {
-      val r = underlying remove k
-      if (r != null) Some(r.asInstanceOf[String]) else None
-    }
-
-    def iterator: Iterator[(String, String)] = new AbstractIterator[(String, String)] {
-      val ui = underlying.entrySet.iterator
-      def hasNext = ui.hasNext
-      def next() = {
-        val e = ui.next()
-        (e.getKey.asInstanceOf[String], e.getValue.asInstanceOf[String])
-      }
-    }
-
-    override def clear() = underlying.clear()
-
-    override def empty = JPropertiesWrapper(new ju.Properties)
-
-    def getProperty(key: String) = underlying.getProperty(key)
-
-    def getProperty(key: String, defaultValue: String) =
-      underlying.getProperty(key, defaultValue)
-
-    def setProperty(key: String, value: String) =
-      underlying.setProperty(key, value)
-  }
-=======
-  @deprecated("use propertiesAsScalaMap instead", "2.9.0")
-  def asScalaMap(p: ju.Properties): mutable.Map[String, String] = propertiesAsScalaMap(p)
->>>>>>> f7535f72
-}